--- conflicted
+++ resolved
@@ -2,23 +2,19 @@
 .env
 .env.local
 .env.*.local
-.env.backups
+.env.backups/
+*.local
 
 # Dependencies
-/node_modules
+/node_modules/
 
 # Build output
-/dist
-/build
-
-# Editor files
-.vscode
-.idea
-*.swp
-*.swo
+/dist/
+/build/
+/dist-ssr/
 
 # Logs
-logs
+logs/
 *.log
 npm-debug.log*
 yarn-debug.log*
@@ -26,26 +22,19 @@
 pnpm-debug.log*
 lerna-debug.log*
 
-node_modules
-dist
-dist-ssr
-*.local
+# TypeScript
+*.tsbuildinfo
 
-# Editor directories and files
-.vscode/*
+# Editor settings
+.vscode/
 !.vscode/extensions.json
-.idea
+.idea/
+
+# OS metadata
 .DS_Store
-*.suo
-*.ntvs*
-*.njsproj
-*.sln
-*.sw?
 Thumbs.db
-<<<<<<< HEAD
+
 *.tsbuildinfo.env.backups/
-=======
 *.tsbuildinfo
 node_modules/
-/.env.backups
->>>>>>> 8af12f0c
+/.env.backups